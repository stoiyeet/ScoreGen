--- conflicted
+++ resolved
@@ -1,11 +1,8 @@
 #include <iostream>
 #include <vector>
 #include <sndfile.h>
-<<<<<<< HEAD
 #include "detectNoteDuration.h"
-=======
 #include "detectPitch.h"
->>>>>>> 78b7ac58
 
 using namespace std;
 
@@ -16,24 +13,9 @@
 int dsp(const char* infilename) {
     SNDFILE* infile;
     SF_INFO sfinfo;
-<<<<<<< HEAD
-
-    // Initialize SF_INFO struct before use.
-    memset(&sfinfo, 0, sizeof(sfinfo));
-
-    // Open the input .wav file
-    if (!(infile = sf_open(infilename, SFM_READ, &sfinfo))) {
-        printf("Not able to open input file %s.\n", infilename);
-        puts(sf_strerror(NULL));
-        return 1;
-    }
-
     // Calculate frames per second
     float framesPerBeat = (sfinfo.samplerate * sfinfo.channels) / (60.0 / BPM);
     float* buf = (float*)malloc(framesPerBeat * sizeof(float));
-
-    if (!buf) {
-=======
 	memset(&sfinfo, 0, sizeof(sfinfo));
 
 	/* Open the SNDFILE in read mode, pass pointer for SF_STRUCT for 
@@ -52,22 +34,13 @@
 	{
 		/* Memory allocation failure, print an error message, close the 
 		opened SNDFILE. */
->>>>>>> 78b7ac58
         fprintf(stderr, "Memory allocation failed.\n");
         sf_close(infile);
         return 1;
-    }
+   }
 
-<<<<<<< HEAD
-    // Call the note detection function
-    detect_notes(infile, sfinfo, buf, framesPerBeat);
-
-    // Clean up
-    free(buf);
-    sf_close(infile);
-
-    return 0;
-=======
+  // Call the note detection function
+  detect_notes(infile, sfinfo, buf, framesPerBeat);
 	/* Display input file properties. */
 	std::cout << "The input file has a sample rate of " << sfinfo.samplerate << " Hz." << std::endl;
 	std::cout << "The input file has " << sfinfo.channels << " channels.\n" << std::endl;
@@ -103,5 +76,4 @@
 	free(buf);
 	sf_close(infile);
 	return 0;
->>>>>>> 78b7ac58
 }